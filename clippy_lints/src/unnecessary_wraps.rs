--- conflicted
+++ resolved
@@ -104,13 +104,7 @@
             if_chain! {
                 if !in_macro(ret_expr.span);
                 // Check if a function call.
-<<<<<<< HEAD
-                if let ExprKind::Call(func, args) = ret_expr.kind;
-                // Get the Path of the function call.
-                if let ExprKind::Path(ref qpath) = func.kind;
-=======
                 if let ExprKind::Call(func, [arg]) = ret_expr.kind;
->>>>>>> 1f7aef33
                 // Check if OPTION_SOME or RESULT_OK, depending on return type.
                 if let ExprKind::Path(qpath) = &func.kind;
                 if is_lang_ctor(cx, qpath, lang_item);
